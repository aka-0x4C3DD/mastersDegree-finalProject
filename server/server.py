--- conflicted
+++ resolved
@@ -7,7 +7,7 @@
 import logging
 import time
 import gc
-<<<<<<< HEAD
+
 import configparser
 
 # Add project root to Python path
@@ -16,8 +16,7 @@
 
 # Delayed import after adding project root to path
 from utils.web_scraper import WebScraper
-=======
->>>>>>> c29da95e
+
 
 # Configure logging to file and console
 logging.basicConfig(
@@ -47,11 +46,10 @@
     'secondary_weight': 0.15  # 15% of workload on secondary device
 }
 
-<<<<<<< HEAD
+
 web_scraper = WebScraper()
 
-=======
->>>>>>> c29da95e
+
 try:
     logger.info("Starting ClinicalGPT Medical Assistant server...")
     
